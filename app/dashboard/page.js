"use client";

import { useState, useEffect, useRef } from 'react';
import Link from 'next/link';
import Image from 'next/image';
import { useRouter } from 'next/navigation';
import { 
  searchUserByDid, 
  createFriendRequest, 
  generateAsymmetricKeys, 
  storeMessagingKeys, 
  retrieveMessagingKeys,
  storeUserProfileInIPFS,
  getUserProfileFromIPFS,
  setUserNameForDID,
  getBlockchainStatus,
  checkPendingFriendRequests,
  acceptFriendRequest,
  rejectFriendRequest,
  getAllFriendRequests
} from '../utils/blockchainTransactions';
import { hasIpfsCredentials, getIpfsStatus } from '../utils/ipfsService';
import { 
  initFriendRequestWatcher, 
  stopFriendRequestWatcher,
  forceCheckFriendRequests,
  resetProcessedRequests
} from '../utils/ipfsFriendWatcher';
import PublicKeyManager from '../components/blockchain/PublicKeyManager';
import { QRCodeCanvas } from 'qrcode.react';
import { Html5Qrcode } from 'html5-qrcode';

export default function Dashboard() {
  const router = useRouter();
  const [profileData, setProfileData] = useState(null);
  const [ipfsProfile, setIpfsProfile] = useState(null);
  const [loading, setLoading] = useState(true);
  const [searchQuery, setSearchQuery] = useState('');
  const [searchResult, setSearchResult] = useState(null);
  const [searching, setSearching] = useState(false);
  const [friendRequestResult, setFriendRequestResult] = useState(null);
  const [processingRequest, setProcessingRequest] = useState(false);
  const [showQrCode, setShowQrCode] = useState(false);
  const [showQrScanner, setShowQrScanner] = useState(false);
  const [scannerInitialized, setScannerInitialized] = useState(false);
  const [username, setUsername] = useState('');
  const [savingUsername, setSavingUsername] = useState(false);
  const [usernameSuccess, setUsernameSuccess] = useState(false);
  const [usernameError, setUsernameError] = useState(null);
  const [friendsList, setFriendsList] = useState([]);
  const [loadingFriends, setLoadingFriends] = useState(true);
  const [ipfsStatus, setIpfsStatus] = useState(getIpfsStatus());
  const [showIpfsDetails, setShowIpfsDetails] = useState(false);
  const [blockchainStatus, setBlockchainStatus] = useState(null);
  const [showBlockchainDetails, setShowBlockchainDetails] = useState(false);
  const [checkingBlockchain, setCheckingBlockchain] = useState(false);
  // New state for friend requests
  const [pendingRequests, setPendingRequests] = useState([]);
  const [loadingRequests, setLoadingRequests] = useState(false);
  const [sentRequests, setSentRequests] = useState([]);
  const [showFriendRequests, setShowFriendRequests] = useState(false);
  const [processingAction, setProcessingAction] = useState({});
  const scannerRef = useRef(null);
  
  // Check if user is authenticated on component mount
  useEffect(() => {
    const checkAuth = () => {
      try {
        // Check if user is authenticated
        const authData = localStorage.getItem('liberaChainAuth');
        const profileData = localStorage.getItem('liberaChainIdentity');
        
        if (!authData) {
          // User is not authenticated, redirect to login
          router.push('/login');
          return;
        }
        
        const auth = JSON.parse(authData);
        
        // Check if auth has expired
        if (auth.expiry && auth.expiry < Date.now()) {
          // Auth expired, redirect to login
          localStorage.removeItem('liberaChainAuth');
          router.push('/login');
          return;
        }
        
        // Load user profile data
        if (profileData) {
          const parsedProfile = JSON.parse(profileData);
          setProfileData(parsedProfile);
          
          // After loading local profile, check for IPFS profile
          if (parsedProfile.did) {
            loadIpfsProfile(parsedProfile.did);
          }
        }

        // Ensure messaging keys exist
        ensureMessagingKeys();
      } catch (err) {
        console.error("Error checking authentication:", err);
        router.push('/login');
      } finally {
        setLoading(false);
      }
    };
    
    checkAuth();
  }, [router]);
  
  // Load user profile from IPFS
  const loadIpfsProfile = async (did) => {
    try {
      const ipfsProfileData = await getUserProfileFromIPFS(did);
      
      if (ipfsProfileData) {
        setIpfsProfile(ipfsProfileData);
        // If we have a username in the IPFS profile, set the input field
        if (ipfsProfileData.username) {
          setUsername(ipfsProfileData.username);
        }
        console.log('Loaded IPFS profile:', ipfsProfileData);
      } else {
        console.log('No IPFS profile found for DID:', did);
      }
    } catch (error) {
      console.error('Error loading IPFS profile:', error);
    }
  };
  
  // Check for pending friend requests
  const checkForFriendRequests = async () => {
    if (!profileData || !profileData.did) return;
    
    try {
      setLoadingRequests(true);
      
      // Get all friend requests (both sent and received)
      const result = await getAllFriendRequests();
      
      if (result.success) {
        setPendingRequests(result.received.filter(req => req.status === 'pending'));
        setSentRequests(result.sent);
      } else {
        console.error('Failed to fetch friend requests:', result.error);
      }
    } catch (error) {
      console.error('Error checking for friend requests:', error);
    } finally {
      setLoadingRequests(false);
    }
  };
  
  // Check for friend requests when profile data changes
  useEffect(() => {
    if (profileData && profileData.did) {
      checkForFriendRequests();
    }
  }, [profileData]);
  
  // Handle friend request acceptance
  const handleAcceptFriendRequest = async (requestId) => {
    try {
      setProcessingAction(prev => ({ ...prev, [requestId]: 'accepting' }));
      
      const result = await acceptFriendRequest(requestId);
      
      if (result.success) {
        // Update the UI by refreshing friend requests and friends list
        checkForFriendRequests();
        loadFriends();
      } else {
        console.error('Failed to accept friend request:', result.error);
      }
    } catch (error) {
      console.error('Error accepting friend request:', error);
    } finally {
      setProcessingAction(prev => ({ ...prev, [requestId]: null }));
    }
  };
  
  // Handle friend request rejection
  const handleRejectFriendRequest = async (requestId) => {
    try {
      setProcessingAction(prev => ({ ...prev, [requestId]: 'rejecting' }));
      
      const result = await rejectFriendRequest(requestId);
      
      if (result.success) {
        // Update the UI by refreshing friend requests
        checkForFriendRequests();
      } else {
        console.error('Failed to reject friend request:', result.error);
      }
    } catch (error) {
      console.error('Error rejecting friend request:', error);
    } finally {
      setProcessingAction(prev => ({ ...prev, [requestId]: null }));
    }
  };
  
  // Handle saving username to IPFS
  const handleSaveUsername = async () => {
    if (!profileData || !profileData.did || !username.trim()) return;
    
    try {
      setSavingUsername(true);
      setUsernameSuccess(false);
      setUsernameError(null);
      
      // Set username for this DID in IPFS
      const result = await setUserNameForDID(profileData.did, username);
      
      if (result && result.success) {
        setUsernameSuccess(true);
        
        // Also update the local profile data
        const updatedProfile = { ...profileData, displayName: username };
        setProfileData(updatedProfile);
        localStorage.setItem('liberaChainIdentity', JSON.stringify(updatedProfile));
        
        // Reload IPFS profile
        await loadIpfsProfile(profileData.did);
        
        console.log('Username set successfully in IPFS:', result);
        
        // Clear success message after 3 seconds
        setTimeout(() => {
          setUsernameSuccess(false);
        }, 3000);
      }
    } catch (error) {
      console.error('Error setting username:', error);
      setUsernameError(error.message || 'Failed to update username');
    } finally {
      setSavingUsername(false);
    }
  };

  // Initialize scanner when QR scanner is shown
  useEffect(() => {
    if (showQrScanner && !scannerInitialized) {
      const initScanner = async () => {
        try {
          if (scannerRef.current) {
            const html5QrCode = new Html5Qrcode("qr-reader");
            scannerRef.current = html5QrCode;
            setScannerInitialized(true);
          }
        } catch (error) {
          console.error("Error initializing QR scanner:", error);
        }
      };
      
      initScanner();
    }

    // Cleanup scanner on unmount
    return () => {
      if (scannerRef.current && scannerRef.current.isScanning) {
        scannerRef.current.stop().catch(console.error);
      }
    };
  }, [showQrScanner, scannerInitialized]);

  // Ensure messaging keys exist for the user
  const ensureMessagingKeys = async () => {
    try {
      // Check if keys already exist
      const existingKeys = retrieveMessagingKeys();
      if (existingKeys) {
        console.log("Messaging keys already exist");
        return;
      }

      // Generate new keys if they don't exist
      const keys = await generateAsymmetricKeys();
      storeMessagingKeys(keys.privateKey, keys.publicKey, keys.address);
      
      // Update profile data with messaging key address
      const updatedProfileData = JSON.parse(localStorage.getItem('liberaChainIdentity') || '{}');
      setProfileData(updatedProfileData);
      
      console.log("Generated and stored new messaging keys");
    } catch (error) {
      console.error("Error ensuring messaging keys:", error);
    }
  };

  // Generate QR code URL that works with external scanners
  const generateQrCodeUrl = (did) => {
    // If running in a deployed environment, use the actual domain
    // For development, use localhost
    // Note: In a production environment, update this with your actual domain
    const baseUrl = typeof window !== 'undefined' ? 
      window.location.origin : 
      'http://localhost:3000';
    
    // Create a URL that will open the app and navigate to the dashboard with the DID as a parameter
    return `${baseUrl}/dashboard?addFriend=${encodeURIComponent(did)}`;
  };

  // Use URL params if they exist (for QR code navigation)
  useEffect(() => {
    if (typeof window !== 'undefined') {
      const params = new URLSearchParams(window.location.search);
      const friendToAdd = params.get('addFriend');
      
      if (friendToAdd) {
        // Clear the URL parameter to avoid repeated searches on refresh
        const newUrl = window.location.pathname;
        window.history.replaceState({}, document.title, newUrl);
        
        // Set the search query and trigger search
        setSearchQuery(friendToAdd);
        setTimeout(() => {
          handleSearch();
        }, 500);
      }
    }
  }, []);

  // Handle logout
  const handleLogout = () => {
    // Clear authentication data
    localStorage.removeItem('liberaChainAuth');
    // Redirect to home
    router.push('/');
  };

  // Handle search for user by DID
  const handleSearch = async () => {
    if (!searchQuery || !searchQuery.trim()) return;
    
    try {
      setSearching(true);
      setSearchResult(null);
      
      // Format the query as a DID if it's not already
      const formattedQuery = searchQuery.startsWith('did:ethr:') 
        ? searchQuery 
        : `did:ethr:${searchQuery}`;
      
      // Search for user by DID
      const result = await searchUserByDid(formattedQuery);
      setSearchResult(result);
      
      if (!result) {
        console.log("User not found with DID:", formattedQuery);
      }
    } catch (error) {
      console.error("Error searching for user:", error);
      setSearchResult({ error: "Error searching for user" });
    } finally {
      setSearching(false);
    }
  };

  // Handle friend request
  const handleFriendRequest = async () => {
    if (!searchResult || !searchResult.found) return;
    
    try {
      setProcessingRequest(true);
      
      // Create friend request with encrypted symmetric key
      const result = await createFriendRequest(searchResult.did, searchResult.publicKey);
      
      // Log the result to console for copying
      console.log("Friend request data (copy this):", JSON.stringify(result, null, 2));
      
      // Set the result for display
      setFriendRequestResult(result);
    } catch (error) {
      console.error("Error creating friend request:", error);
      setFriendRequestResult({ error: error.message });
    } finally {
      setProcessingRequest(false);
    }
  };

  // Start QR code scanning
  const startQrScanner = async () => {
    if (!scannerRef.current) return;
    
    try {
      await scannerRef.current.start(
       
        (decodedText) => {
          // Handle both direct DID scans and URL-based QR codes
          let didToSearch = decodedText;
          
          // If this is a URL with our addFriend parameter, extract the DID
          if (decodedText.includes('addFriend=')) {
            try {
              const url = new URL(decodedText);
              const params = new URLSearchParams(url.search);
              const extractedDid = params.get('addFriend');
              if (extractedDid) {
                didToSearch = decodeURIComponent(extractedDid);
              }
            } catch (err) {
              console.error("Failed to parse URL from QR code:", err);
            }
          }
          
          // Check if the decoded text is a valid DID
          if (didToSearch && didToSearch.startsWith('did:ethr:')) {
            // Stop scanning once we've found a valid DID
            scannerRef.current.stop().then(() => {
              setShowQrScanner(false);
              // Set the search query to the scanned DID
              setSearchQuery(didToSearch);
              // Automatically search for this DID
              setTimeout(() => {
                handleSearch();
              }, 500);
            }).catch(console.error);
          }
        },
        (errorMessage) => {
          console.error("QR Scan error:", errorMessage);
        }
      ).catch((err) => {
        console.error("Failed to start scanning:", err);
      });
    } catch (error) {
      console.error("Error starting QR scanner:", error);
    }
  };

  // Stop QR code scanning
  const stopQrScanner = () => {
    if (scannerRef.current && scannerRef.current.isScanning) {
      scannerRef.current.stop().then(() => {
        console.log("QR Scanner stopped");
      }).catch(console.error);
    }
    setShowQrScanner(false);
  };

  // Toggle QR Scanner
  const toggleQrScanner = () => {
    if (showQrScanner) {
      stopQrScanner();
    } else {
      setShowQrScanner(true);
      setShowQrCode(false);
      // We'll start scanning after the component is rendered
      setTimeout(() => {
        startQrScanner();
      }, 500);
    }
  };

  // Toggle QR Code
  const toggleQrCode = () => {
    setShowQrCode(!showQrCode);
    if (showQrScanner) {
      stopQrScanner();
    }
  };

  // Load user's friends from localStorage
  const loadFriends = async () => {
    try {
      setLoadingFriends(true);
      
      if (!profileData || !profileData.did) {
        setFriendsList([]);
        return;
      }
      
      // Get friendships from localStorage
      const friendships = JSON.parse(localStorage.getItem('liberaChainFriendships') || '{}');
      const userFriends = friendships[profileData.did] || [];
      
      console.log("User friends DIDs:", userFriends);
      
      // For each friend DID, get their profile information
      const friendsData = await Promise.all(
        userFriends.map(async (did) => {
          // First try to get from IPFS
          const ipfsProfile = await getUserProfileFromIPFS(did);
          
          // If we have IPFS data, use that
          if (ipfsProfile && ipfsProfile.username) {
            return {
              did: did,
              displayName: ipfsProfile.username
            };
          }
          
          // Otherwise, search for user by DID (this is a fallback)
          const userInfo = await searchUserByDid(did);
          if (userInfo && userInfo.found) {
            return {
              did: did,
              displayName: userInfo.displayName
            };
          }
          
          // If all else fails, return minimal info
          return {
            did: did,
            displayName: `User-${did.substring(9, 13)}` // Extract part of the DID as a minimal identifier
          };
        })
      );
      
      console.log("Loaded friends data:", friendsData);
      setFriendsList(friendsData);
    } catch (error) {
      console.error("Error loading friends:", error);
      setFriendsList([]);
    } finally {
      setLoadingFriends(false);
    }
  };

  // Load friends when profile data changes
  useEffect(() => {
    if (profileData && profileData.did) {
      loadFriends();
    }
  }, [profileData]);

  // Check blockchain status
  useEffect(() => {
    const checkBlockchainStatus = async () => {
      try {
        setCheckingBlockchain(true);
        const status = await getBlockchainStatus();
        setBlockchainStatus(status);
      } catch (error) {
        console.error("Error checking blockchain status:", error);
      } finally {
        setCheckingBlockchain(false);
      }
    };

    checkBlockchainStatus();
  }, []);


  // Show loading state
  if (loading) {
    return (
      <div className="animate-gradient min-h-screen bg-gradient-to-br from-gray-900 to-gray-800 flex flex-col justify-center py-12 sm:px-6 lg:px-8">
        <div className="text-center">
          <svg className="animate-spin h-10 w-10 mx-auto text-emerald-500" xmlns="http://www.w3.org/2000/svg" fill="none" viewBox="0 0 24 24">
            <circle className="opacity-25" cx="12" cy="12" r="10" stroke="currentColor" strokeWidth="4"></circle>
            <path className="opacity-75" fill="currentColor" d="M4 12a8 8 0 018-8V0C5.373 0 0 5.373 0 12h4zm2 5.291A7.962 7.962 0 014 12H0c0 3.042 1.135 5.824 3 7.938l3-2.647z"></path>
          </svg>
          <p className="mt-3 text-base text-gray-300">Loading your profile...</p>
        </div>
      </div>
    );
  }

  return (
    <div className="animate-gradient min-h-screen bg-gradient-to-br from-gray-900 to-gray-800">
      {/* Header */}
      <header className="bg-gray-800/50 border-b border-gray-700">
        <div className="max-w-7xl mx-auto px-4 sm:px-6 lg:px-8">
          <div className="flex justify-between h-16">
            <div className="flex">
              <div className="flex-shrink-0 flex items-center">
                <Link href="/">
                  <Image 
                    src="/logo.svg" 
                    alt="LiberaChain" 
                    width={32} 
                    height={32} 
                    className="h-8 w-auto" 
                  />
                </Link>
                <span className="ml-2 text-white font-semibold text-lg">LiberaChain</span>
              </div>
            </div>
            <div className="flex items-center">
              <button
                onClick={handleLogout}
                className="ml-3 inline-flex items-center px-3 py-1.5 border border-transparent text-sm leading-4 font-medium rounded-md shadow-sm text-white bg-gray-700 hover:bg-gray-600 focus:outline-none focus:ring-2 focus:ring-offset-2 focus:ring-offset-gray-800 focus:ring-emerald-500"
              >
                Log out
              </button>
            </div>
          </div>
        </div>
      </header>

      {/* Main content */}
      <main className="max-w-7xl mx-auto py-6 sm:px-6 lg:px-8">
        <div className="px-4 py-6 sm:px-0">
          <div className="grid grid-cols-1 md:grid-cols-3 gap-6">
            {/* Profile section */}
            <div className="bg-gray-800 rounded-lg shadow p-6 border border-gray-700">
              <div className="flex items-center space-x-4">
                <div className="bg-emerald-600 rounded-full p-3">
                  <svg xmlns="http://www.w3.org/2000/svg" className="h-8 w-8 text-white" viewBox="0 0 20 20" fill="currentColor">
                    <path fillRule="evenodd" d="M10 9a3 3 0 100-6 3 3 0 000 6zm-7 9a7 7 0 1114 0H3z" clipRule="evenodd" />
                  </svg>
                </div>
                <div>
                  <h2 className="text-xl font-bold text-white">{ipfsProfile?.username || profileData?.displayName || "Anonymous User"}</h2>
                  <p className="text-sm text-gray-400">Decentralized Identity</p>
                </div>
              </div>
              
              <div className="mt-6">
                <div className="flex justify-between items-center">
                  <h3 className="text-sm font-medium text-gray-300">Your DID</h3>
                  <button 
                    onClick={toggleQrCode}
                    className="text-xs text-emerald-400 hover:text-emerald-300 flex items-center"
                  >
                    <svg xmlns="http://www.w3.org/2000/svg" className="h-4 w-4 mr-1" viewBox="0 0 20 20" fill="currentColor">
                      <path fillRule="evenodd" d="M4 4a2 2 0 012-2h4.586A2 2 0 0112 2.586L15.414 6A2 2 0 0116 7.414V16a2 2 0 01-2 2H6a2 2 0 01-2-2V4zm2 6a1 1 0 011-1h6a1 1 0 110 2H7a1 1 0 01-1-1zm1 3a1 1 0 100 2h6a1 1 0 100-2H7z" clipRule="evenodd" />
                    </svg>
                    {showQrCode ? "Hide QR" : "Show QR"}
                  </button>
                </div>
                <div className="mt-1 bg-gray-700 rounded-md p-2">
                  <code className="text-xs text-emerald-400 break-all">{profileData?.did || "Not available"}</code>
                </div>
                
                {showQrCode && profileData?.did && (
                  <div className="mt-4 flex justify-center flex-col items-center">
                    <div className="bg-white p-4 rounded-lg">
                      <QRCodeCanvas 
                        value={generateQrCodeUrl(profileData.did)} 
                        size={200}
                        level="H"
                        includeMargin={true}
                      />
                    </div>
                    <p className="mt-2 text-xs text-gray-400">
                      Scan with any camera app to add as friend
                    </p>
                  </div>
                )}
              </div>
              
              <div className="mt-4">
                <h3 className="text-sm font-medium text-gray-300">Wallet Address</h3>
                <div className="mt-1 bg-gray-700 rounded-md p-2">
                  <code className="text-xs text-blue-400 break-all">{profileData?.wallet || "Not available"}</code>
                </div>
              </div>
              
              <div className="mt-6">
                <h3 className="text-sm font-medium text-gray-300">Account Created</h3>
                <p className="text-sm text-gray-400">
                  {profileData?.createdAt ? new Date(profileData.createdAt).toLocaleString() : "Unknown"}
                </p>
              </div>
            </div>

            {/* Edit Profile Section - NEW */}
            <div className="bg-gray-800 rounded-lg shadow p-6 border border-gray-700">
              <h2 className="text-lg font-medium text-white">Edit Profile</h2>
              <p className="mt-1 text-sm text-gray-400">
                Your profile information will be stored in IPFS and linked to your DID
              </p>
              
              <div className="mt-6">
                <label htmlFor="username" className="block text-sm font-medium text-gray-300">
                  Username
                </label>
                <div className="mt-1 relative rounded-md shadow-sm">
                  <input
                    type="text"
                    name="username"
                    id="username"
                    className="block w-full bg-gray-700 border border-gray-600 rounded-md py-2 pl-3 pr-12 text-white placeholder-gray-400 focus:outline-none focus:ring-emerald-500 focus:border-emerald-500 sm:text-sm"
                    placeholder="Set your username"
                    value={username}
                    onChange={(e) => setUsername(e.target.value)}
                    maxLength={30}
                  />
                  <div className="absolute inset-y-0 right-0 flex items-center pr-3">
                    <span className="text-gray-400 sm:text-sm" id="username-max">
                      {username.length}/30
                    </span>
                  </div>
                </div>
                
                {/* Status messages */}
                {usernameSuccess && (
                  <div className="mt-2 text-sm text-emerald-400">
                    Username updated successfully in IPFS!
                  </div>
                )}
                
                {usernameError && (
                  <div className="mt-2 text-sm text-red-400">
                    Error: {usernameError}
                  </div>
                )}
                
                <div className="mt-4">
                  <button
                    type="button"
                    className={`inline-flex items-center px-4 py-2 border border-transparent text-sm font-medium rounded-md shadow-sm text-white bg-emerald-600 hover:bg-emerald-700 focus:outline-none focus:ring-2 focus:ring-offset-2 focus:ring-emerald-500 ${
                      (savingUsername || !username.trim()) ? 'opacity-50 cursor-not-allowed' : ''
                    }`}
                    onClick={handleSaveUsername}
                    disabled={savingUsername || !username.trim()}
                  >
                    {savingUsername ? (
                      <>
                        <svg className="animate-spin -ml-1 mr-2 h-4 w-4 text-white" xmlns="http://www.w3.org/2000/svg" fill="none" viewBox="0 0 24 24">
                          <circle className="opacity-25" cx="12" cy="12" r="10" stroke="currentColor" strokeWidth="4"></circle>
                          <path className="opacity-75" fill="currentColor" d="M4 12a8 8 0 018-8V0C5.373 0 0 5.373 0 12h4zm2 5.291A7.962 7.962 0 014 12H0c0 3.042 1.135 5.824 3 7.938l3-2.647z"></path>
                        </svg>
                        Saving...
                      </>
                    ) : (
                      <>Save Username</>
                    )}
                  </button>
                </div>
              </div>
              
              {ipfsProfile && (
                <div className="mt-6">
                  <h3 className="text-sm font-medium text-gray-300">IPFS Profile Information</h3>
                  
                  <div className="mt-2 bg-gray-700/50 rounded-md p-3">
                    <div className="text-xs text-gray-300">
                      <div className="grid grid-cols-3 gap-2">
                        <div className="text-gray-400">Username:</div>
                        <div className="col-span-2 text-emerald-400">{ipfsProfile.username || "Not set"}</div>
                        
                        <div className="text-gray-400">Last Updated:</div>
                        <div className="col-span-2">
                          {ipfsProfile.updatedAt ? new Date(ipfsProfile.updatedAt).toLocaleString() : "Unknown"}
                        </div>
                        
                        {ipfsProfile.cid && (
                          <>
                            <div className="text-gray-400">IPFS CID:</div>
                            <div className="col-span-2 text-xs text-blue-400 break-all">{ipfsProfile.cid}</div>
                          </>
                        )}
                      </div>
                    </div>
                  </div>
                  
                  <p className="mt-2 text-xs text-gray-400">
                    Your profile is stored in IPFS and linked to your DID for decentralized access
                  </p>
                </div>
              )}
              
              {profileData?.did && !ipfsProfile && (
                <div className="mt-4">
                  <div className="p-3 rounded-md bg-blue-900/20 border border-blue-800">
                    <p className="text-sm text-blue-400">
                      Your profile hasn't been stored in IPFS yet. Set a username above to create your IPFS profile.
                    </p>
                  </div>
                </div>
              )}
            </div>

            {/* Quick Actions */}
            <div className="bg-gray-800 rounded-lg shadow p-6 border border-gray-700">
              <h2 className="text-lg font-medium text-white">Quick Actions</h2>
              <div className="mt-6 grid grid-cols-1 gap-4">
                <Link 
                  href="/chat"
                  className="inline-flex items-center justify-center px-4 py-2 border border-transparent text-sm font-medium rounded-md shadow-sm text-white bg-emerald-600 hover:bg-emerald-700 focus:outline-none focus:ring-2 focus:ring-offset-2 focus:ring-emerald-500"
                >
                  <svg xmlns="http://www.w3.org/2000/svg" className="h-5 w-5 mr-2" fill="none" viewBox="0 0 24 24" stroke="currentColor">
<<<<<<< HEAD
                    <path strokeLinecap="round" strokeLinejoin="round" strokeWidth="2" d="M8 10h.01M12 10h.01M16 10h.01M9 16H5a2 2 0 01-2-2V6a2 2 0 012-2h14a2 2 0 012 2v8a2 2 0 01-2 2H6a2 2 0 01-2-2V4zm2 6a1 1 0 011-1h6a1 1 0 110 2H7a1 1 0 01-1-1zm1 3a1 1 0 100 2h6a1 1 0 100-2H7z" />
=======
                    <path strokeLinecap="round" strokeLinejoin="round" strokeWidth="2" d="M8 10h.01M12 10h.01M16 10h.01M9 16H5a2 2 0 01-2-2V6a2 2 0 012-2h14a2 2 0 012 2v8a2 2 0 01-2 2H6a2 2 0 01-2-2V4zm2 6a1 1 0 011-1h6a1 1 0 110 2H7a1 1 0 01-1-1zm1 3a1 1 0 100 2h6a1 1 0 100-2H7z" clipRule="evenodd" />
>>>>>>> 75168a52
                  </svg>
                  Go to Chats
                </Link>
                <Link 
                  href="/posts"
                  className="inline-flex items-center justify-center px-4 py-2 border border-transparent text-sm font-medium rounded-md shadow-sm text-white bg-blue-600 hover:bg-blue-700 focus:outline-none focus:ring-2 focus:ring-offset-2 focus:ring-blue-500"
                >
                  <svg xmlns="http://www.w3.org/2000/svg" className="h-5 w-5 mr-2" fill="none" viewBox="0 0 24 24" stroke="currentColor">
                    <path strokeLinecap="round" strokeLinejoin="round" strokeWidth="2" d="M19 20H5a2 2 0 01-2-2V6a2 2 0 012-2h10a2 2 0 012 2v1m2 13a2 2 0 01-2-2V7m2 13a2 2 0 002-2V9a2 2 0 00-2-2h-2m-4-3H9M7 16h6M7 8h6v4H7V8z" />
                  </svg>
                  Social Posts
                </Link>
<<<<<<< HEAD
                <Link 
                  href="/groups"
                  className="inline-flex items-center justify-center px-4 py-2 border border-transparent text-sm font-medium rounded-md shadow-sm text-white bg-purple-600 hover:bg-purple-700 focus:outline-none focus:ring-2 focus:ring-offset-2 focus:ring-purple-500"
                >
                  <svg xmlns="http://www.w3.org/2000/svg" className="h-5 w-5 mr-2" fill="none" viewBox="0 0 24 24" stroke="currentColor">
                    <path strokeLinecap="round" strokeLinejoin="round" strokeWidth="2" d="M17 20h5v-2a3 3 0 00-5.356-1.857M17 20H7m10 0v-2c0-.656-.126-1.283-.356-1.857M7 20H2v-2a3 3 0 015.356-1.857M7 20v-2c0-.656.126-1.283.356-1.857m0 0a5.002 5.002 0 019.288 0M15 7a3 3 0 11-6 0 3 3 0 016 0zm6 3a2 2 0 11-4 0 2 2 0 014 0zM7 10a2 2 0 11-4 0 2 2 0 014 0z" />
                  </svg>
                  Groups
                </Link>
=======
                
                {/* Friend Request Notification Button */}
                <button
                  onClick={() => setShowFriendRequests(!showFriendRequests)}
                  className="inline-flex items-center justify-center px-4 py-2 border border-transparent text-sm font-medium rounded-md shadow-sm text-white bg-purple-600 hover:bg-purple-700 focus:outline-none focus:ring-2 focus:ring-offset-2 focus:ring-purple-500"
                >
                  <svg xmlns="http://www.w3.org/2000/svg" className="h-5 w-5 mr-2" fill="none" viewBox="0 0 24 24" stroke="currentColor">
                    <path strokeLinecap="round" strokeLinejoin="round" strokeWidth="2" d="M18 9v3m0 0v3m0-3h3m-3 0h-3m-2-5a4 4 0 11-8 0 4 4 0 0114 0zM3 20a6 6 0 0112 0v1H3v-1z" />
                  </svg>
                  Friend Requests
                  {pendingRequests.length > 0 && (
                    <span className="ml-2 inline-flex items-center justify-center px-2 py-1 text-xs font-bold leading-none text-white bg-red-500 rounded-full">
                      {pendingRequests.length}
                    </span>
                  )}
                </button>

                <button
                  onClick={checkForFriendRequests}
                  className="inline-flex items-center justify-center px-4 py-2 border border-gray-600 text-sm font-medium rounded-md shadow-sm text-white bg-gray-700 hover:bg-gray-600 focus:outline-none focus:ring-2 focus:ring-offset-2 focus:ring-gray-500"
                >
                  <svg xmlns="http://www.w3.org/2000/svg" className="h-5 w-5 mr-2" fill="none" viewBox="0 0 24 24" stroke="currentColor">
                    <path strokeLinecap="round" strokeLinejoin="round" strokeWidth="2" d="M4 4v5h.582m15.356 2A8.001 8.001 0 004.582 9m0 0H9m11 11v-5h-.581m0 0a8.003 8.003 0 01-15.357-2m15.357 2H15" />
                  </svg>
                  Refresh Status
                </button>
>>>>>>> 75168a52
              </div>
            </div>

            {/* System Status */}
            <div className="bg-gray-800 rounded-lg shadow p-6 border border-gray-700">
              <h2 className="text-lg font-medium text-white">Network Status</h2>
              <div className="mt-6 space-y-4">
                <div className="flex items-center justify-between">
                  <span className="text-sm text-gray-400">Blockchain Network</span>
                  {checkingBlockchain ? (
                    <svg className="animate-spin h-4 w-4 text-emerald-500" xmlns="http://www.w3.org/2000/svg" fill="none" viewBox="0 0 24 24">
                      <circle className="opacity-25" cx="12" cy="12" r="10" stroke="currentColor" strokeWidth="4"></circle>
                      <path className="opacity-75" fill="currentColor" d="M4 12a8 8 0 018-8V0C5.373 0 0 5.373 0 12h4zm2 5.291A7.962 7.962 0 014 12H0c0 3.042 1.135 5.824 3 7.938l3-2.647z"></path>
                    </svg>
                  ) : blockchainStatus?.connected ? (
                    <span className="px-2 inline-flex text-xs leading-5 font-semibold rounded-full bg-green-100 text-green-800">
                      Active
                    </span>
                  ) : (
                    <span className="px-2 inline-flex text-xs leading-5 font-semibold rounded-full bg-red-100 text-red-800">
                      {blockchainStatus?.isMock ? 'Not Connected' : 'Disconnected'}
                    </span>
                  )}
                </div>
                <div className="flex items-center justify-between">
                  <span className="text-sm text-gray-400">DID Resolver</span>
                  <span className="px-2 inline-flex text-xs leading-5 font-semibold rounded-full bg-green-100 text-green-800">
                    Connected
                  </span>
                </div>
                <div className="flex items-center justify-between">
                  <span className="text-sm text-gray-400">Network</span>
                  <span className="text-sm text-gray-300">
                    {blockchainStatus?.name ? `${blockchainStatus.name.charAt(0).toUpperCase() + blockchainStatus.name.slice(1)} Testnet` : 'Sepolia Testnet'}
                  </span>
                </div>
                {blockchainStatus && (
                  <div className="flex items-center justify-between">
                    <span className="text-sm text-gray-400">Chain ID</span>
                    <span className="text-sm text-gray-300">{blockchainStatus.chainId}</span>
                  </div>
                )}
                {blockchainStatus && (
                  <div className="flex items-center justify-between">
                    <span className="text-sm text-gray-400">Latest Block</span>
                    <span className="text-sm text-gray-300">{blockchainStatus.latestBlock}</span>
                  </div>
                )}
                <div className="flex justify-end mt-2">
                  <button 
                    onClick={() => setShowBlockchainDetails(!showBlockchainDetails)}
                    className="text-xs text-blue-400 hover:text-blue-300 flex items-center mr-4"
                  >
                    {showBlockchainDetails ? 'Hide Blockchain Details' : 'Show Blockchain Details'}
                  </button>
                </div>
                
                {showBlockchainDetails && blockchainStatus && (
                  <div className="mt-2 p-3 bg-gray-700 rounded-md text-xs">
                    <div className="grid grid-cols-2 gap-2">
                      <span className="text-gray-400">RPC URL:</span>
                      <span className="text-gray-300 break-all">{blockchainStatus.rpcUrl}</span>
                      
                      <span className="text-gray-400">Registry:</span>
                      <span className="text-gray-300 break-all">{blockchainStatus.registry}</span>
                      
                      <span className="text-gray-400">Network Name:</span>
                      <span className="text-gray-300">{blockchainStatus.networkName}</span>
                      
                      <span className="text-gray-400">Connection Status:</span>
                      <span className={`text-${blockchainStatus.connected ? 'emerald' : 'red'}-400`}>
                        {blockchainStatus.status}
                      </span>
                    </div>
                    
                    {blockchainStatus.isMock && (
                      <div className="mt-2 p-2 bg-gray-800/50 rounded border border-yellow-800/30">
                        <p className="text-yellow-400">
                          Using mocked blockchain data. Connection to network failed.
                        </p>
                      </div>
                    )}
                  </div>
                )}
                <div className="flex items-center justify-between">
                  <span className="text-sm text-gray-400">IPFS</span>
                  {ipfsStatus.connected ? (
                    <span className="px-2 inline-flex text-xs leading-5 font-semibold rounded-full bg-green-100 text-green-800">
                      Connected
                    </span>
                  ) : (
                    <span className="px-2 inline-flex text-xs leading-5 font-semibold rounded-full bg-yellow-100 text-yellow-800">
                      Local Storage Mode
                    </span>
                  )}
                </div>
                <div className="flex items-center justify-between">
                  <span className="text-sm text-gray-400">Storage Mode</span>
                  <span className="text-sm text-gray-300">{ipfsStatus.mode === 'distributed' ? 'Distributed (IPFS)' : 'Local (Browser Storage)'}</span>
                </div>
                <div className="flex items-center justify-between">
                  <span className="text-sm text-gray-400">Gateway</span>
                  <span className="text-sm text-gray-300">{ipfsStatus.gateway}</span>
                </div>
                <div className="flex justify-end mt-2">
                  <button 
                    onClick={() => setShowIpfsDetails(!showIpfsDetails)}
                    className="text-xs text-blue-400 hover:text-blue-300 flex items-center"
                  >
                    {showIpfsDetails ? 'Hide Details' : 'Show Details'}
                  </button>
                </div>
                
                {showIpfsDetails && (
                  <div className="mt-2 p-3 bg-gray-700 rounded-md text-xs">
                    <div className="grid grid-cols-2 gap-2">
                      <span className="text-gray-400">Node Type:</span>
                      <span className="text-gray-300">{ipfsStatus.nodeType}</span>
                      
                      <span className="text-gray-400">API Endpoint:</span>
                      <span className="text-gray-300">{ipfsStatus.apiEndpoint}</span>
                      
                      <span className="text-gray-400">Health:</span>
                      <span className="text-gray-300">{ipfsStatus.health}</span>
                      
                      {ipfsStatus.mode === 'local_storage' && (
                        <>
                          <span className="text-gray-400">Local Storage Items:</span>
                          <span className="text-gray-300">{ipfsStatus.storageCount}</span>
                        </>
                      )}
                    </div>
                    
                    {ipfsStatus.mode === 'local_storage' && (
                      <div className="mt-2 p-2 bg-gray-800/50 rounded border border-yellow-800/30">
                        <p className="text-yellow-400">
                          Using browser storage as IPFS fallback. Your content is not distributed to the IPFS network.
                        </p>
                      </div>
                    )}
                  </div>
                )}
                <div className="flex items-center justify-between">
                  <span className="text-sm text-gray-400">IPFS State</span>
                  <span className="text-sm text-gray-300">{ipfsStatus.state || 'Unknown'}</span>
                </div>
                <div className="pt-4 mt-4 border-t border-gray-700">
                  <div className="flex items-center text-sm text-gray-400">
                    <svg xmlns="http://www.w3.org/2000/svg" className="h-5 w-5 mr-2 text-emerald-500" viewBox="0 0 20 20" fill="currentColor">
                      <path fillRule="evenodd" d="M2.166 4.999A11.954 11.954 0 0010 1.944 11.954 11.954 0 0017.834 5c.11.65.166 1.32.166 2.001 0 5.225-3.34 9.67-8 11.317C5.34 16.67 2 12.225 2 7c0-.682.057-1.35.166-2.001zm11.541 3.708a1 1 0 00-1.414-1.414L9 10.586 7.707 9.293a1 1 0 00-1.414 1.414l2 2a1 1 0 001.414 0l4-4z" clipRule="evenodd" />
                    </svg>
                    <span>Your connection is secure and decentralized</span>
                  </div>
                </div>
              </div>
            </div>
          </div>
          
          {/* Friend Requests Section - NEW */}
          {showFriendRequests && (
            <div className="mt-8 bg-gray-800 rounded-lg shadow p-6 border border-gray-700">
              <h2 className="text-lg font-medium text-white flex items-center justify-between">
                <span>Friend Requests</span>
                <button 
                  onClick={() => setShowFriendRequests(false)}
                  className="text-sm text-gray-400 hover:text-white"
                >
                  <svg xmlns="http://www.w3.org/2000/svg" className="h-5 w-5" viewBox="0 0 20 20" fill="currentColor">
                    <path fillRule="evenodd" d="M4.293 4.293a1 1 0 011.414 0L10 8.586l4.293-4.293a1 1 0 111.414 1.414L11.414 10l4.293 4.293a1 1 0 01-1.414 1.414L10 11.414l-4.293 4.293a1 1 0 01-1.414-1.414L8.586 10 4.293 5.707a1 1 0 010-1.414z" clipRule="evenodd" />
                  </svg>
                </button>
              </h2>
              
              {loadingRequests ? (
                <div className="flex justify-center items-center py-8">
                  <svg className="animate-spin h-8 w-8 text-emerald-500" xmlns="http://www.w3.org/2000/svg" fill="none" viewBox="0 0 24 24">
                    <circle className="opacity-25" cx="12" cy="12" r="10" stroke="currentColor" strokeWidth="4"></circle>
                    <path className="opacity-75" fill="currentColor" d="M4 12a8 8 0 018-8V0C5.373 0 0 5.373 0 12h4zm2 5.291A7.962 7.962 0 014 12H0c0 3.042 1.135 5.824 3 7.938l3-2.647z"></path>
                  </svg>
                </div>
              ) : (
                <div className="mt-4">
                  <div className="mb-6">
                    <h3 className="text-md font-medium text-white mb-4">Pending Requests</h3>
                    
                    {pendingRequests.length > 0 ? (
                      <div className="space-y-4">
                        {pendingRequests.map((request) => (
                          <div key={request.id} className="bg-gray-700 rounded-lg p-4">
                            <div className="flex items-center justify-between">
                              <div>
                                <h4 className="text-emerald-400 font-medium">{request.fromName}</h4>
                                <p className="text-xs text-gray-400">{request.from}</p>
                                <p className="text-sm text-gray-300 mt-2">{request.message}</p>
                                <p className="text-xs text-gray-500 mt-1">
                                  {new Date(request.timestamp).toLocaleString()}
                                </p>
                              </div>
                              <div className="flex space-x-2">
                                <button
                                  onClick={() => handleAcceptFriendRequest(request.id)}
                                  disabled={processingAction[request.id]}
                                  className={`px-3 py-1 rounded-md text-sm font-medium ${
                                    processingAction[request.id] === 'accepting'
                                      ? 'bg-gray-500 cursor-not-allowed'
                                      : 'bg-emerald-600 hover:bg-emerald-700'
                                  } text-white`}
                                >
                                  {processingAction[request.id] === 'accepting' ? (
                                    <svg className="animate-spin h-4 w-4" xmlns="http://www.w3.org/2000/svg" fill="none" viewBox="0 0 24 24">
                                      <circle className="opacity-25" cx="12" cy="12" r="10" stroke="currentColor" strokeWidth="4"></circle>
                                      <path className="opacity-75" fill="currentColor" d="M4 12a8 8 0 018-8V0C5.373 0 0 5.373 0 12h4zm2 5.291A7.962 7.962 0 014 12H0c0 3.042 1.135 5.824 3 7.938l3-2.647z"></path>
                                    </svg>
                                  ) : 'Accept'}
                                </button>
                                <button
                                  onClick={() => handleRejectFriendRequest(request.id)}
                                  disabled={processingAction[request.id]}
                                  className={`px-3 py-1 rounded-md text-sm font-medium ${
                                    processingAction[request.id] === 'rejecting'
                                      ? 'bg-gray-500 cursor-not-allowed'
                                      : 'bg-red-600 hover:bg-red-700'
                                  } text-white`}
                                >
                                  {processingAction[request.id] === 'rejecting' ? (
                                    <svg className="animate-spin h-4 w-4" xmlns="http://www.w3.org/2000/svg" fill="none" viewBox="0 0 24 24">
                                      <circle className="opacity-25" cx="12" cy="12" r="10" stroke="currentColor" strokeWidth="4"></circle>
                                      <path className="opacity-75" fill="currentColor" d="M4 12a8 8 0 018-8V0C5.373 0 0 5.373 0 12h4zm2 5.291A7.962 7.962 0 014 12H0c0 3.042 1.135 5.824 3 7.938l3-2.647z"></path>
                                    </svg>
                                  ) : 'Reject'}
                                </button>
                              </div>
                            </div>
                          </div>
                        ))}
                      </div>
                    ) : (
                      <div className="bg-gray-700 p-6 rounded-lg text-center">
                        <p className="text-gray-400">No pending friend requests</p>
                      </div>
                    )}
                  </div>
                  
                  <div>
                    <h3 className="text-md font-medium text-white mb-4">Sent Requests</h3>
                    
                    {sentRequests.length > 0 ? (
                      <div className="space-y-4">
                        {sentRequests.map((request) => (
                          <div key={request.id} className="bg-gray-700 rounded-lg p-4">
                            <div>
                              <div className="flex justify-between">
                                <h4 className="text-blue-400 font-medium">To: {request.to}</h4>
                                <span className="text-xs px-2 py-1 rounded bg-gray-600 text-gray-300">
                                  {request.status === 'pending' ? 'Pending' : 
                                   request.status === 'accepted' ? 'Accepted' : 'Rejected'}
                                </span>
                              </div>
                              <p className="text-sm text-gray-300 mt-2">{request.message}</p>
                              <p className="text-xs text-gray-500 mt-1">
                                {new Date(request.timestamp).toLocaleString()}
                              </p>
                            </div>
                          </div>
                        ))}
                      </div>
                    ) : (
                      <div className="bg-gray-700 p-6 rounded-lg text-center">
                        <p className="text-gray-400">No sent friend requests</p>
                      </div>
                    )}
                  </div>
                </div>
              )}
            </div>
          )}
          
          {/* Add Friend Section - NEW */}
          <div className="mt-8 bg-gray-800 rounded-lg shadow p-6 border border-gray-700">
            <h2 className="text-lg font-medium text-white">Add Friend</h2>
            <p className="mt-1 text-sm text-gray-400">
              Search for friends by their DID (Decentralized Identifier)
            </p>
            
            <div className="mt-6">
              <div className="flex">
                <div className="relative flex-grow">
                  <input
                    type="text"
                    className="block w-full bg-gray-700 border border-gray-600 rounded-l-md py-2 pl-3 pr-3 text-white placeholder-gray-400 focus:outline-none focus:ring-emerald-500 focus:border-emerald-500 sm:text-sm"
                    placeholder="Enter DID (did:ethr:...)"
                    value={searchQuery}
                    onChange={(e) => setSearchQuery(e.target.value)}
                    onKeyDown={(e) => e.key === 'Enter' && handleSearch()}
                  />
                </div>
                <button
                  type="button"
                  onClick={handleSearch}
                  disabled={searching || !searchQuery.trim()}
                  className={`inline-flex items-center px-4 py-2 border border-transparent text-sm font-medium rounded-r-md shadow-sm text-white bg-emerald-600 hover:bg-emerald-700 focus:outline-none focus:ring-2 focus:ring-offset-2 focus:ring-emerald-500 ${
                    (searching || !searchQuery.trim()) ? 'opacity-50 cursor-not-allowed' : ''
                  }`}
                >
                  {searching ? (
                    <svg className="animate-spin -ml-1 mr-2 h-4 w-4 text-white" xmlns="http://www.w3.org/2000/svg" fill="none" viewBox="0 0 24 24">
                      <circle className="opacity-25" cx="12" cy="12" r="10" stroke="currentColor" strokeWidth="4"></circle>
                      <path className="opacity-75" fill="currentColor" d="M4 12a8 8 0 018-8V0C5.373 0 0 5.373 0 12h4zm2 5.291A7.962 7.962 0 014 12H0c0 3.042 1.135 5.824 3 7.938l3-2.647z"></path>
                    </svg>
                  ) : (
                    <svg xmlns="http://www.w3.org/2000/svg" className="h-4 w-4 mr-2" fill="none" viewBox="0 0 24 24" stroke="currentColor">
                      <path strokeLinecap="round" strokeLinejoin="round" strokeWidth="2" d="M21 21l-6-6m2-5a7 7 0 11-14 0 7 7 0 0114 0z" />
                    </svg>
                  )}
                  Search
                </button>
                <button 
                  onClick={toggleQrScanner}
                  className="ml-2 inline-flex items-center px-3 py-2 border border-gray-600 text-sm font-medium rounded-md shadow-sm text-white bg-gray-700 hover:bg-gray-600 focus:outline-none focus:ring-2 focus:ring-offset-2 focus:ring-gray-500"
                >
                  <svg xmlns="http://www.w3.org/2000/svg" className="h-5 w-5" viewBox="0 0 20 20" fill="currentColor">
                    <path fillRule="evenodd" d="M3 4a1 1 0 011-1h3a1 1 0 010 2H5v3a1 1 0 01-2 0V4zm1 9a1 1 0 110 2h3a1 1 0 110 2H4a1 1 0 01-1-1v-3a1 1 0 011-1zm11-9a1 1 0 011 1v3a1 1 0 11-2 0V5h-3a1 1 0 110-2h4a1 1 0 011 1zm-1 9a1 1 0 011 1v3a1 1 0 01-1 1h-4a1 1 0 110-2h3v-3a1 1 0 011-1z" clipRule="evenodd" />
                  </svg>
                </button>
              </div>
              
              {/* QR Scanner */}
              {showQrScanner && (
                <div className="mt-4 p-4 bg-gray-700 rounded-lg">
                  <div className="flex justify-between items-center mb-2">
                    <h3 className="text-sm font-medium text-white">Scan QR Code</h3>
                    <button 
                      onClick={stopQrScanner}
                      className="text-xs text-gray-400 hover:text-white"
                    >
                      <svg xmlns="http://www.w3.org/2000/svg" className="h-5 w-5" fill="none" viewBox="0 0 24 24" stroke="currentColor">
                        <path strokeLinecap="round" strokeLinejoin="round" strokeWidth="2" d="M6 18L18 6M6 6l12 12" />
                      </svg>
                    </button>
                  </div>
                  <div id="qr-reader" className="w-full bg-gray-800 rounded-md overflow-hidden" style={{height: '240px'}}></div>
                  <p className="mt-2 text-xs text-gray-400">
                    Point your camera at a friend's QR code to add them
                  </p>
                </div>
              )}
            </div>
            
            {/* Search Results */}
            {searchResult && (
              <div className="mt-6">
                <h3 className="text-sm font-medium text-gray-300 mb-2">Search Results</h3>
                
                {searchResult.error ? (
                  <div className="bg-red-900/20 p-4 rounded-md border border-red-800/30">
                    <p className="text-red-400">{searchResult.error}</p>
                  </div>
                ) : searchResult.found ? (
                  <div className="bg-gray-700 p-4 rounded-md">
                    <div className="flex items-start justify-between">
                      <div>
                        <h4 className="text-emerald-400 font-medium">{searchResult.displayName || "Unknown User"}</h4>
                        <p className="text-xs text-gray-400 break-all mt-1">{searchResult.did}</p>
                      </div>
                      <button
                        onClick={handleFriendRequest}
                        disabled={processingRequest}
                        className={`px-4 py-2 rounded-md text-sm font-medium ${
                          processingRequest
                            ? 'bg-gray-500 cursor-not-allowed'
                            : 'bg-emerald-600 hover:bg-emerald-700'
                        } text-white`}
                      >
                        {processingRequest ? (
                          <svg className="animate-spin h-5 w-5" xmlns="http://www.w3.org/2000/svg" fill="none" viewBox="0 0 24 24">
                            <circle className="opacity-25" cx="12" cy="12" r="10" stroke="currentColor" strokeWidth="4"></circle>
                            <path className="opacity-75" fill="currentColor" d="M4 12a8 8 0 018-8V0C5.373 0 0 5.373 0 12h4zm2 5.291A7.962 7.962 0 014 12H0c0 3.042 1.135 5.824 3 7.938l3-2.647z"></path>
                          </svg>
                        ) : (
                          <>Send Friend Request</>
                        )}
                      </button>
                    </div>
                  </div>
                ) : (
                  <div className="bg-gray-700 p-4 rounded-md">
                    <p className="text-gray-400">No user found with that DID</p>
                  </div>
                )}
              </div>
            )}
            
            {/* Friend Request Result */}
            {friendRequestResult && (
              <div className="mt-4">
                {friendRequestResult.error ? (
                  <div className="bg-red-900/20 p-4 rounded-md border border-red-800/30">
                    <p className="text-red-400">Error: {friendRequestResult.error}</p>
                  </div>
                ) : friendRequestResult.success ? (
                  <div className="bg-emerald-900/20 p-4 rounded-md border border-emerald-800/30">
                    <p className="text-emerald-400">Friend request sent successfully!</p>
                    <p className="text-xs text-gray-400 mt-1">
                      {ipfsStatus.connected 
                        ? "The request has been stored in IPFS and will be visible when your friend logs in."
                        : "The request has been stored locally and will be visible when your friend logs in."}
                    </p>
                  </div>
                ) : null}
              </div>
            )}
          </div>
          
          {/* Debug Friend Requests Section */}
          <div className="mt-8 bg-gray-800 rounded-lg shadow p-6 border border-gray-700">
            <h2 className="text-lg font-medium text-white">Debug Friend Requests</h2>
            <p className="mt-1 text-sm text-gray-400">
              Use these controls to troubleshoot friend request issues
            </p>
            
            <div className="mt-4 grid grid-cols-2 gap-4">
              <button
                onClick={() => {
                  if (profileData?.did) {
                    console.log('Forcing check for friend requests for DID:', profileData.did);
                    forceCheckFriendRequests(profileData.did);
                    setTimeout(() => {
                      checkForFriendRequests();
                    }, 1000); // Refresh UI after giving the checker time to work
                  } else {
                    console.error('Cannot force check requests: No profile DID available');
                  }
                }}
                className="inline-flex items-center justify-center px-4 py-2 border border-yellow-500 text-sm font-medium rounded-md shadow-sm text-white bg-yellow-600 hover:bg-yellow-700 focus:outline-none focus:ring-2 focus:ring-offset-2 focus:ring-yellow-500"
              >
                <svg xmlns="http://www.w3.org/2000/svg" className="h-5 w-5 mr-2" fill="none" viewBox="0 0 24 24" stroke="currentColor">
                  <path strokeLinecap="round" strokeLinejoin="round" strokeWidth="2" d="M21 21l-6-6m2-5a7 7 0 11-14 0 7 7 0 0114 0z" />
                </svg>
                Force Check for
              <button
                onClick={() => {
                  console.log('Resetting request tracking and forcing check');
                  resetProcessedRequests();
                  setTimeout(() => {
                    if (profileData?.did) {
                      forceCheckFriendRequests(profileData.did);
                      setTimeout(() => {
                        checkForFriendRequests();
                      }, 1000); // Refresh UI after giving the checker time to work
                    }
                  }, 500);
                }}
                className="inline-flex items-center justify-center px-4 py-2 border border-purple-500 text-sm font-medium rounded-md shadow-sm text-white bg-purple-600 hover:bg-purple-700 focus:outline-none focus:ring-2 focus:ring-offset-2 focus:ring-purple-500"
              >
                <svg xmlns="http://www.w3.org/2000/svg" className="h-5 w-5 mr-2" fill="none" viewBox="0 0 24 24" stroke="currentColor">
                  <path strokeLinecap="round" strokeLinejoin="round" strokeWidth="2" d="M4 4v5h.582m15.356 2A8.001 8.001 0 004.582 9m0 0H9m11 11v-5h-.581m0 0a8.003 8.003 0 01-15.357-2m15.357 2H15" />
                </svg>
                Reset Processed Requests
              </button>
            </div>
            
            <div className="mt-4">
              <div className="p-3 rounded-md bg-blue-900/20 border border-blue-800">
                <p className="text-sm text-blue-400">
                  <strong>How to test friend requests:</strong>
                </p>
                <ol className="mt-2 text-xs text-blue-300 list-decimal list-inside space-y-1">
                  <li>Login with two different users (use two browser windows or incognito mode)</li>
                  <li>Send a friend request from one user to the other</li>
                  <li>In the recipient's dashboard, click "Reset Processed Requests"</li>
                  <li>Then click "Force Check for Requests" to immediately check for new requests</li>
                  <li>The friend request should now appear in the pending requests list</li>
                </ol>
              </div>
            </div>
            
            <div className="mt-4">
              <button 
                onClick={() => {
                  // Display the current state of localStorage for debugging
                  console.log('liberaChainMockIpfs:', JSON.parse(localStorage.getItem('liberaChainMockIpfs') || '{}'));
                  console.log('liberaChainFriendRequests:', JSON.parse(localStorage.getItem('liberaChainFriendRequests') || '{}'));
                  console.log('liberaChainProcessedRequests:', JSON.parse(localStorage.getItem('liberaChainProcessedRequests') || '{}'));
                  console.log('liberaChainProcessedFallbackRequests:', JSON.parse(localStorage.getItem('liberaChainProcessedFallbackRequests') || '{}'));
                  console.log('liberaChainSentFriendRequests:', JSON.parse(localStorage.getItem('liberaChainSentFriendRequests') || '{}'));
                  console.log('liberaChainFriendships:', JSON.parse(localStorage.getItem('liberaChainFriendships') || '{}'));
                }}
                className="text-xs text-blue-400 hover:text-blue-300 flex items-center mb-4"
              >
                <svg xmlns="http://www.w3.org/2000/svg" className="h-4 w-4 mr-1" fill="none" viewBox="0 0 24 24" stroke="currentColor">
                  <path strokeLinecap="round" strokeLinejoin="round" strokeWidth="2" d="M13 16h-1v-4h-1m-1-4h.01M21 12a9 9 0 11-18 0 9 9 0 0118 0z" />
                </svg>
                Print Storage Debug Info to Console
              </button>
              
              {/* New section to view all IPFS content */}
              <div className="mt-4">
                <h3 className="text-sm font-medium text-white flex items-center justify-between">
                  <span>Raw IPFS Friend Requests</span>
                  <button
                    onClick={() => {
                      const debugContent = document.getElementById('debug-ipfs-content');
                      if (debugContent) {
                        const mockIpfsStore = JSON.parse(localStorage.getItem('liberaChainMockIpfs') || '{}');
                        let friendRequestHTML = '';
                        
                        // Find all friend request files in mock IPFS
                        Object.entries(mockIpfsStore).forEach(([key, content]) => {
                          if (key.includes('friend-request')) {
                            try {
                              const requestData = JSON.parse(content);
                              const timestamp = new Date(requestData.timestamp).toLocaleString();
                              const isForCurrentUser = requestData.to === profileData?.did;
                              const processed = JSON.parse(localStorage.getItem('liberaChainProcessedRequests') || '{}')[key];
                              
                              friendRequestHTML += `
                                <div class="p-2 mb-2 ${isForCurrentUser ? 'bg-green-900/20 border-green-800/30' : 'bg-gray-700'} rounded-md border">
                                  <div class="text-xs ${isForCurrentUser ? 'text-green-400 font-bold' : 'text-gray-300'}">File: ${key}</div>
                                  <div class="grid grid-cols-2 gap-1 mt-1 text-xs">
                                    <div class="text-gray-400">From:</div>
                                    <div class="text-blue-400">${requestData.from}</div>
                                    <div class="text-gray-400">To:</div>
                                    <div class="text-blue-400">${requestData.to}</div>
                                    <div class="text-gray-400">Status:</div>
                                    <div class="text-yellow-400">${requestData.status}</div>
                                    <div class="text-gray-400">Time:</div>
                                    <div class="text-gray-300">${timestamp}</div>
                                    <div class="text-gray-400">Processed:</div>
                                    <div class="text-gray-300">${processed ? new Date(processed).toLocaleString() : 'No'}</div>
                                  </div>
                                </div>
                              `;
                            } catch (err) {
                              friendRequestHTML += `
                                <div class="p-2 mb-2 bg-red-900/20 rounded-md border border-red-800/30">
                                  <div class="text-xs text-red-400">Error parsing: ${key}</div>
                                  <div class="text-xs text-gray-400">${err.message}</div>
                                </div>
                              `;
                            }
                          }
                        });
                        
                        if (friendRequestHTML === '') {
                          friendRequestHTML = '<div class="p-2 text-gray-400 text-center">No friend requests found in IPFS</div>';
                        }
                        
                        debugContent.innerHTML = friendRequestHTML;
                      }
                    }}
                    className="text-xs text-emerald-500 hover:text-emerald-400 flex items-center"
                  >
                    <svg xmlns="http://www.w3.org/2000/svg" className="h-4 w-4 mr-1" fill="none" viewBox="0 0 24 24" stroke="currentColor">
                      <path strokeLinecap="round" strokeLinejoin="round" strokeWidth="2" d="M4 4v5h.582m15.356 2A8.001 8.001 0 004.582 9m0 0H9m11 11v-5h-.581m0 0a8.003 8.003 0 01-15.357-2m15.357 2H15" />
                    </svg>
                    Refresh IPFS Data
                  </button>
                </h3>
                <div className="mt-2 p-3 bg-gray-900 rounded-md border border-gray-700 max-h-96 overflow-y-auto">
                  <div id="debug-ipfs-content" className="text-xs">
                    <div className="p-2 text-gray-400 text-center">Click "Refresh IPFS Data" to view all friend requests in IPFS</div>
                  </div>
                </div>
              </div>
              
              {/* Display all processed requests tracking */}
              <div className="mt-4">
                <h3 className="text-sm font-medium text-white flex items-center justify-between">
                  <span>Processed Request Tracking</span>
                  <button
                    onClick={() => {
                      const processedContent = document.getElementById('debug-processed-content');
                      if (processedContent) {
                        const processed = JSON.parse(localStorage.getItem('liberaChainProcessedRequests') || '{}');
                        const processedFallback = JSON.parse(localStorage.getItem('liberaChainProcessedFallbackRequests') || '{}');
                        const processedDirect = JSON.parse(localStorage.getItem('liberaChainProcessedDirectRequests') || '{}');
                        
                        let processedHTML = '<div class="mb-3"><strong class="text-blue-400">IPFS Processed:</strong>';
                        
                        if (Object.keys(processed).length === 0) {
                          processedHTML += '<div class="pl-2 text-gray-400">No processed IPFS requests</div>';
                        } else {
                          processedHTML += '<ul class="list-disc pl-5">';
                          Object.entries(processed).forEach(([key, timestamp]) => {
                            processedHTML += `<li class="text-gray-300">${key.substring(0, 30)}... - ${new Date(timestamp).toLocaleString()}</li>`;
                          });
                          processedHTML += '</ul>';
                        }
                        processedHTML += '</div>';
                        
                        processedHTML += '<div class="mb-3"><strong class="text-blue-400">Fallback Processed:</strong>';
                        if (Object.keys(processedFallback).length === 0) {
                          processedHTML += '<div class="pl-2 text-gray-400">No processed fallback requests</div>';
                        } else {
                          processedHTML += '<ul class="list-disc pl-5">';
                          Object.entries(processedFallback).forEach(([key, timestamp]) => {
                            processedHTML += `<li class="text-gray-300">${key.substring(0, 30)}... - ${new Date(timestamp).toLocaleString()}</li>`;
                          });
                          processedHTML += '</                          </ul>';
                        }
                        processedHTML += '</div>';
                        
                        processedHTML += '<div><strong class="text-blue-400">Direct Processed:</strong>';
                        if (Object.keys(processedDirect).length === 0) {
                          processedHTML += '<div class="pl-2 text-gray-400">No processed direct requests</div>';
                        } else {
                          processedHTML += '<ul class="list-disc pl-5">';
                          Object.entries(processedDirect).forEach(([key, timestamp]) => {
                            processedHTML += `<li class="text-gray-300">${key.substring(0, 30)}... - ${new Date(timestamp).toLocaleString()}</li>`;
                          });
                          processedHTML += '</ul>';
                        }
                        processedHTML += '</div>';
                        
                        processedContent.innerHTML = processedHTML;
                      }
                    }}
                    className="text-xs text-emerald-500 hover:text-emerald-400 flex items-center"
                  >
                    <svg xmlns="http://www.w3.org/2000/svg" className="h-4 w-4 mr-1" fill="none" viewBox="0 0 24 24" stroke="currentColor">
                      <path strokeLinecap="round" strokeLinejoin="round" strokeWidth="2" d="M4 4v5h.582m15.356 2A8.001 8.001 0 004.582 9m0 0H9m11 11v-5h-.581m0 0a8.003 8.003 0 01-15.357-2m15.357 2H15" />
                    </svg>
                    Refresh Processed Data
                  </button>
                </h3>
                <div className="mt-2 p-3 bg-gray-900 rounded-md border border-gray-700 max-h-64 overflow-y-auto">
                  <div id="debug-processed-content" className="text-xs">
                    <div className="p-2 text-gray-400 text-center">Click "Refresh Processed Data" to view tracking information</div>
                  </div>
                </div>
              </div>
            </div>
          </div>
        </div>
      </main>
    </div>
  );
}<|MERGE_RESOLUTION|>--- conflicted
+++ resolved
@@ -776,11 +776,7 @@
                   className="inline-flex items-center justify-center px-4 py-2 border border-transparent text-sm font-medium rounded-md shadow-sm text-white bg-emerald-600 hover:bg-emerald-700 focus:outline-none focus:ring-2 focus:ring-offset-2 focus:ring-emerald-500"
                 >
                   <svg xmlns="http://www.w3.org/2000/svg" className="h-5 w-5 mr-2" fill="none" viewBox="0 0 24 24" stroke="currentColor">
-<<<<<<< HEAD
-                    <path strokeLinecap="round" strokeLinejoin="round" strokeWidth="2" d="M8 10h.01M12 10h.01M16 10h.01M9 16H5a2 2 0 01-2-2V6a2 2 0 012-2h14a2 2 0 012 2v8a2 2 0 01-2 2H6a2 2 0 01-2-2V4zm2 6a1 1 0 011-1h6a1 1 0 110 2H7a1 1 0 01-1-1zm1 3a1 1 0 100 2h6a1 1 0 100-2H7z" />
-=======
                     <path strokeLinecap="round" strokeLinejoin="round" strokeWidth="2" d="M8 10h.01M12 10h.01M16 10h.01M9 16H5a2 2 0 01-2-2V6a2 2 0 012-2h14a2 2 0 012 2v8a2 2 0 01-2 2H6a2 2 0 01-2-2V4zm2 6a1 1 0 011-1h6a1 1 0 110 2H7a1 1 0 01-1-1zm1 3a1 1 0 100 2h6a1 1 0 100-2H7z" clipRule="evenodd" />
->>>>>>> 75168a52
                   </svg>
                   Go to Chats
                 </Link>
@@ -793,17 +789,6 @@
                   </svg>
                   Social Posts
                 </Link>
-<<<<<<< HEAD
-                <Link 
-                  href="/groups"
-                  className="inline-flex items-center justify-center px-4 py-2 border border-transparent text-sm font-medium rounded-md shadow-sm text-white bg-purple-600 hover:bg-purple-700 focus:outline-none focus:ring-2 focus:ring-offset-2 focus:ring-purple-500"
-                >
-                  <svg xmlns="http://www.w3.org/2000/svg" className="h-5 w-5 mr-2" fill="none" viewBox="0 0 24 24" stroke="currentColor">
-                    <path strokeLinecap="round" strokeLinejoin="round" strokeWidth="2" d="M17 20h5v-2a3 3 0 00-5.356-1.857M17 20H7m10 0v-2c0-.656-.126-1.283-.356-1.857M7 20H2v-2a3 3 0 015.356-1.857M7 20v-2c0-.656.126-1.283.356-1.857m0 0a5.002 5.002 0 019.288 0M15 7a3 3 0 11-6 0 3 3 0 016 0zm6 3a2 2 0 11-4 0 2 2 0 014 0zM7 10a2 2 0 11-4 0 2 2 0 014 0z" />
-                  </svg>
-                  Groups
-                </Link>
-=======
                 
                 {/* Friend Request Notification Button */}
                 <button
@@ -830,7 +815,15 @@
                   </svg>
                   Refresh Status
                 </button>
->>>>>>> 75168a52
+                <Link 
+                  href="/groups"
+                  className="inline-flex items-center justify-center px-4 py-2 border border-transparent text-sm font-medium rounded-md shadow-sm text-white bg-purple-600 hover:bg-purple-700 focus:outline-none focus:ring-2 focus:ring-offset-2 focus:ring-purple-500"
+                >
+                  <svg xmlns="http://www.w3.org/2000/svg" className="h-5 w-5 mr-2" fill="none" viewBox="0 0 24 24" stroke="currentColor">
+                    <path strokeLinecap="round" strokeLinejoin="round" strokeWidth="2" d="M17 20h5v-2a3 3 0 00-5.356-1.857M17 20H7m10 0v-2c0-.656-.126-1.283-.356-1.857M7 20H2v-2a3 3 0 015.356-1.857M7 20v-2c0-.656.126-1.283.356-1.857m0 0a5.002 5.002 0 019.288 0M15 7a3 3 0 11-6 0 3 3 0 016 0zm6 3a2 2 0 11-4 0 2 2 0 014 0zM7 10a2 2 0 11-4 0 2 2 0 014 0z" />
+                  </svg>
+                  Groups
+                </Link>
               </div>
             </div>
 
