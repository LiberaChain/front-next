--- conflicted
+++ resolved
@@ -20,13 +20,10 @@
 } from '../utils/postsService';
 
 import { createBlockchainPost } from '../utils/blockchainPostsService';
-<<<<<<< HEAD
-import { verifyLocationQRCode } from '../utils/qrCodeService';
-=======
 import { CheckCircleIcon, ShieldCheckIcon } from '@heroicons/react/24/outline';
 import { ethers } from 'ethers';
 import { toast } from 'react-hot-toast';
->>>>>>> 5d9aa92e
+import { verifyLocationQRCode } from '../utils/qrCodeService';
 
 export default function PostsPage() {
   const router = useRouter();
@@ -293,7 +290,17 @@
         contentType: 'text',
         visibility: postVisibility
       };
-<<<<<<< HEAD
+
+      // Sign the post data
+      const signature = await signPost(postData);
+      const isValid = await verifyPostSignature(postData, signature);
+
+      if (!isValid) {
+        throw new Error('Post signature verification failed');
+      }
+
+      // Add signature to post data
+      postData.signature = signature;
       
       // Add location data if available
       if (scannedLocationDid) {
@@ -305,21 +312,7 @@
           postData.locationInfo = locationInfo;
         }
       }
-      
-=======
-
-      // Sign the post data
-      const signature = await signPost(postData);
-      const isValid = await verifyPostSignature(postData, signature);
-
-      if (!isValid) {
-        throw new Error('Post signature verification failed');
-      }
-
-      // Add signature to post data
-      postData.signature = signature;
     
->>>>>>> 5d9aa92e
       // Choose storage method based on user selection
       if (postStorage === 'blockchain') {
         // Add donation amount if applicable
